/**
 * Secure logging mechanism
 *
 * @author Eric Mann <eric@eamann.com>
 *
 * MIT License.
 */

'use strict';

/**
 * Module dependencies
 */
var fs = require( 'fs' ),
	LineStream = require( 'byline' ).LineStream,
	cli = new (require( './lib/cli' )),
	LogFile = require( './lib/logfile' ),
	util = require( './lib/util' ),
	Entry = require( './lib/entry' );

var argv = process.argv.slice( 2 );

/**
 * Mark a visitor as having entered the gallery.
 *
 * If the name is a duplicate (Guests and Employees cannot share names), return false.
 * If the visitor is already in the gallery, return false.
 *
 * Return true after inserting the record.
 *
 * @param {LogFile} log
 * @param {String}  name
 * @param {Number}  timestamp
 *
 * @returns {Boolean}
 */
function enterGallery( log, name, timestamp ) {
	// Sanitize arguments
	name = name.replace( /[^(a-zA-Z)]/g, '' );
	timestamp = parseInt( timestamp, 10 );

	// Sanitization failed
	if ( '' === name || isNaN( timestamp ) ) {
		return false;
	}

	// Attempt to activate our visitor
	if ( ! log.meta.activateVisitor( name ) ) {
		return false;
	}

	// Add a location entry
	if ( ! log.meta.updateLocation( name, undefined, 'L' ) ) {
		return false;
	}

	// Update the timestamp
	log.meta.time = timestamp;

	// All good, move on!
	return true;
}

/**
 * Mark a visitor as having entered a room.
 *
 * If they're in another room already, return false.
 * If they're not in the gallery, return false.
 *
 * @param {LogFile} log
 * @param {String}  name
 * @param {String}  type
 * @param {Number}  room
 * @param {Number}  timestamp
 *
 * @returns {Boolean}
 */
function enterRoom( log, name, type, room, timestamp ) {
	// Sanitize arguments
	name = name.replace( /[^(a-zA-Z)]/g, '' );
	room = parseInt( room, 10 );
	timestamp = parseInt( timestamp, 10 );

	// Sanitization failed
	if ( '' === name || isNaN( room ) || isNaN( timestamp ) ) {
		return false;
	}

	// Make sure the visitor is active
	if ( ! log.meta.visitorIsActive( name, type) ) {
		return false;
	}

	// Update their location
	if ( ! log.meta.updateLocation( name, 'L', room ) ) {
		return false;
	}

	// Update the timestamp
	log.meta.time = timestamp;

	// All good, move on!
	return true;
}

/**
 * Mark a visitor as having left a room.
 *
 * @param {LogFile} log
 * @param {String}  name
 * @param {String}  type
 * @param {Number}  room
 * @param {Number}  timestamp
 *
 * @return {Boolean}
 */
function exitRoom( log, name, type, room, timestamp ) {
	// Sanitize arguments
	name = name.replace( /[^(a-zA-Z)]/g, '' );
	room = parseInt( room, 10 );
	timestamp = parseInt( timestamp, 10 );

	// Sanitization failed
	if ( '' === name || isNaN( room ) || isNaN( timestamp ) ) {
		return false;
	}

	// Make sure the visitor is active
	if ( ! log.meta.visitorIsActive( name, type ) ) {
		return false;
	}

	// Update their location
	if ( ! log.meta.updateLocation( name, room, 'L' ) ) {
		return false;
	}

	// Update the timestamp
	log.meta.time = timestamp;

	// All good, move on!
	return true;
}

/**
 * Mark a visitor as having left the gallery.
 *
 * @param {LogFile} log
 * @param {String}  name
 * @param {Number}  timestamp
 *
 * @returns {Boolean}
 */
function exitGallery( log, name, timestamp ) {
	// Sanitize arguments
	name = name.replace( /[^(a-zA-Z)]/g, '' );
	timestamp = parseInt( timestamp, 10 );

	// Sanitization failed
	if ( '' === name || isNaN( timestamp ) ) {
		return false;
	}

	// Remove them from the lobby
	if ( ! log.meta.updateLocation( name, 'L', undefined ) ) {
		return false;
	}

	// Attempt to deactivate the visitor
	if ( ! log.meta.deactivateVisitor( name ) ) {
		return false;
	}

	// Update the timestamp
	log.meta.time = timestamp;

	// All good, move on!
	return true;
}

/**
 * Handle entries and exits.
 *
 * @param {LogFile} log
 * @param {Entry}   entry
 *
 * @returns {Boolean}
 */
function handleAction( log, entry ) {
	var success;
	switch( entry.action ) {
		case 'A':
			if ( null === entry.room || 'L' === entry.room ) {
				success = enterGallery( log, entry.name, entry.time );
			} else {
				success = enterRoom( log, entry.name, entry.type, entry.room, entry.time );
			}
			break;
		case 'L':
			if ( null === entry.room || 'L' === entry.room ) {
				success = exitGallery( log, entry.name, entry.time );
			} else {
				success = exitRoom( log, entry.name, entry.type, entry.room, entry.time );
			}
			break;
		default:
			success = false;
			break;
	}

	return success;
}

/**
 * Validate entry.
 *
 * @param {LogFile} logFile
 * @param {Entry}   entry
 *
 * @returns {Boolean}
 */
function validateEntry( logFile, entry ) {
	// Validate our secret key
	if ( ! logFile.isValidSecret() ) {
		return false;
	}

	// If it's an invalid entry, or if the timestamp fails to validate, err
	if ( ! entry.isValid() || entry.time < logFile.meta.time ) {
		return false;
	}

	return true;
}

/**
 * Handle a specific entry.
 *
 * @param {Object} append
 *
 * @returns {Promise}
 */
function handleEntry( append ) {
	var logFile = new LogFile( append.file, append.key );

	// Parse our entry
	var entry = new Entry( {
		'name'  : append.name,
		'type'  : append.visitor_type,
		'action': append.action,
		'room'  : append.room,
		'time'  : append.time
	} );

	return new Promise( function ( fulfill, reject ) {
		logFile.read().then( function () {

			// Handle the action
			if ( ! validateEntry( logFile, entry ) || ! handleAction( logFile, entry ) ) {
				return util.invalid();
			}

			// Append the log
			logFile.newEntries.push( entry );

			// We're done, so let's close the logfile
			logFile.close().then( fulfill );
		} );

	} );
}

/**
 * Handle a batchfile.
 *
 * @param {String} file
 */
function handleBatch( file ) {
	var lineStream = new LineStream();

	return new Promise( function( fulfill, reject ) {
		fs.createReadStream( file )
			.pipe( lineStream );

		var entries = [];

		lineStream.on( 'readable', function() {
			var line;
			while( null !== ( line = lineStream.read() ) ) {

				var lineArgv = line.toString().match( /\S+/g ),
					append = cli.validate_append_args( lineArgv );

<<<<<<< HEAD
				// Parse the entry
				var entry = new Entry( {
					'name'   : append.name,
					'type'   : append.visitor_type,
					'action' : append.action,
					'room'   : append.room,
					'time'   : append.time,
					'secret' : append.key,
					'logfile': append.file
				} );

				if ( 'entry' !== append.type ) {
=======
				if ( 'valid' !== append.status ) {
>>>>>>> 2a210665
					process.stdout.write( 'invalid' );
					continue;
				}

<<<<<<< HEAD
				if ( 0 === entries.length ) {
					entries.push( append );
				} else {
					entries.push( entry );
				}
=======
				if ( 'entry' !== append.type ) {
					process.stdout.write( 'invalid' );
					continue;
				}

				appendLog( append, false );
>>>>>>> 2a210665
			}
		} );

		lineStream.on( 'end', function() {
<<<<<<< HEAD
			// Process the first entry
			var first = entries.shift();

			handleEntry( first ).then( function() {
				return new Promise( function( fulfill, reject ) {

					var logFile = new LogFile( first.file, first.key );

					logFile.read().then( function() {

						for ( var i = 0, l = entries.length; i < l; i ++ ) {
							var entry = entries[ i ];

							// Make sure the entry is for this log
							if ( ! validateEntry( logFile, entry ) || entry.logfile !== logFile.path || entry.secret !== logFile.passkey ) {
								process.stdout.write( 'invalid' );
							}
							// Handle the action
							else if ( ! handleAction( logFile, entry ) ) {
								process.stdout.write( 'invalid' );
							}
							// Append the log
							else {
								logFile.newEntries.push( entry );
							}
						}

						fulfill( logFile );
					} );
				} ).then( function ( log ) {
						log.close();
					} );
			} );

=======
			fulfill();
>>>>>>> 2a210665
		} );
	} );
}

/**
 * If the log is new, the dump it and don't write an empty file!
 *
 * @param {LogFile} log
 *
 * @return {Boolean}
 */
function maybePurge( log ) {
	// If no entries, truncate and exit
	if ( log.newFile ) {
		fs.closeSync( log.fd );
		fs.unlinkSync( log.path );

		return true;
	}

	return false;
}

/**
 * Append a single logfile.
 *
 * @param {Object}  append
 * @param {Boolean} [exit]
 */
function appendLog( append, exit ) {
	if ( undefined === exit ) {
		exit = true;
	}

	// Get a log file
	var log;
	try {
		log = new LogFile( append.file, append.key );
	} catch ( e ) {
		return util.invalid( exit );
	}

	// Validate our secret key
	if ( ! log.isValidSecret() ) {
		maybePurge( log );

		return util.invalid( exit );
	}

	// The name is really the type and name concatenated
	var type = append.visitor_type.trim()[0];

	// Parse our entry
	var entry = new Entry( {
		'name'  : type + append.name,
		'action': append.action,
		'room'  : append.room,
		'time'  : append.time
	} );


	// If it's an invalid entry, or if the timestamp fails to validate, err
	if ( ! entry.isValid() || entry.time <= log.meta.time ) {
		maybePurge( log );

		return util.invalid( exit );
	}

	// Handle the action
	if ( ! handleAction( log, entry ) ) {
		maybePurge( log );

		return util.invalid( exit );
	}

	// Append the log
	log.newEntries.push( entry );

	// We're done, so let's close the logfile
	log.close();
}

// Validate the entry arguments
var append = cli.validate_append_args();

if ( 'valid' !== append.status ) {
	return util.invalid();
}

switch( append.type ) {
	case 'entry':
<<<<<<< HEAD
		handleEntry( append ).then( function() {
			process.exit( 0 );
		} );

		break;
	case 'batch':
		handleBatch( append.file ).then( function() {
			process.exit( 0 );
		} );

		break;
=======
		appendLog( append, true );

		break;
	case 'batch':
		handleBatch( append.file ).then(
			function() {
				process.exit( 0 );
			}
		);
		return;
>>>>>>> 2a210665
	default:
		return util.invalid();
}<|MERGE_RESOLUTION|>--- conflicted
+++ resolved
@@ -236,11 +236,16 @@
 /**
  * Handle a specific entry.
  *
- * @param {Object} append
+ * @param {Object}  append
+ * @param {Boolean} [exit]
  *
  * @returns {Promise}
  */
-function handleEntry( append ) {
+function handleEntry( append, exit ) {
+	if ( undefined === exit ) {
+		exit = true;
+	}
+
 	var logFile = new LogFile( append.file, append.key );
 
 	// Parse our entry
@@ -253,11 +258,11 @@
 	} );
 
 	return new Promise( function ( fulfill, reject ) {
-		logFile.read().then( function () {
+		logFile.read( exit ).then( function () {
 
 			// Handle the action
 			if ( ! validateEntry( logFile, entry ) || ! handleAction( logFile, entry ) ) {
-				return util.invalid();
+				return util.invalid( exit );
 			}
 
 			// Append the log
@@ -282,7 +287,7 @@
 		fs.createReadStream( file )
 			.pipe( lineStream );
 
-		var entries = [];
+		var entryPromises = [];
 
 		lineStream.on( 'readable', function() {
 			var line;
@@ -291,7 +296,6 @@
 				var lineArgv = line.toString().match( /\S+/g ),
 					append = cli.validate_append_args( lineArgv );
 
-<<<<<<< HEAD
 				// Parse the entry
 				var entry = new Entry( {
 					'name'   : append.name,
@@ -303,70 +307,25 @@
 					'logfile': append.file
 				} );
 
-				if ( 'entry' !== append.type ) {
-=======
-				if ( 'valid' !== append.status ) {
->>>>>>> 2a210665
+				if ( 'entry' !== append.type || 'valid' !== append.status ) {
 					process.stdout.write( 'invalid' );
 					continue;
 				}
 
-<<<<<<< HEAD
-				if ( 0 === entries.length ) {
-					entries.push( append );
-				} else {
-					entries.push( entry );
-				}
-=======
 				if ( 'entry' !== append.type ) {
 					process.stdout.write( 'invalid' );
 					continue;
 				}
 
-				appendLog( append, false );
->>>>>>> 2a210665
+				entryPromises.push( handleEntry( append ) );
 			}
 		} );
 
+
 		lineStream.on( 'end', function() {
-<<<<<<< HEAD
-			// Process the first entry
-			var first = entries.shift();
-
-			handleEntry( first ).then( function() {
-				return new Promise( function( fulfill, reject ) {
-
-					var logFile = new LogFile( first.file, first.key );
-
-					logFile.read().then( function() {
-
-						for ( var i = 0, l = entries.length; i < l; i ++ ) {
-							var entry = entries[ i ];
-
-							// Make sure the entry is for this log
-							if ( ! validateEntry( logFile, entry ) || entry.logfile !== logFile.path || entry.secret !== logFile.passkey ) {
-								process.stdout.write( 'invalid' );
-							}
-							// Handle the action
-							else if ( ! handleAction( logFile, entry ) ) {
-								process.stdout.write( 'invalid' );
-							}
-							// Append the log
-							else {
-								logFile.newEntries.push( entry );
-							}
-						}
-
-						fulfill( logFile );
-					} );
-				} ).then( function ( log ) {
-						log.close();
-					} );
-			} );
-
-=======
-			fulfill();
->>>>>>> 2a210665
+			entryPromises.reduce( function( curr, next ) {
+				return curr.then( next );
+			}, Promise.resolve( true ) ).then( fulfill );
 		} );
 	} );
 }
@@ -458,7 +417,6 @@
 
 switch( append.type ) {
 	case 'entry':
-<<<<<<< HEAD
 		handleEntry( append ).then( function() {
 			process.exit( 0 );
 		} );
@@ -470,18 +428,6 @@
 		} );
 
 		break;
-=======
-		appendLog( append, true );
-
-		break;
-	case 'batch':
-		handleBatch( append.file ).then(
-			function() {
-				process.exit( 0 );
-			}
-		);
-		return;
->>>>>>> 2a210665
 	default:
 		return util.invalid();
 }