--- conflicted
+++ resolved
@@ -91,37 +91,6 @@
 	// Get the ID of the name from the dictionary
 	var visitor_id = this.visitorID( name );
 
-<<<<<<< HEAD
-	var active, inactive;
-	switch( type ) {
-		case 'E':
-			active = this.activeEmployees;
-			inactive = this.inactiveEmployees;
-
-			// Update the arrays
-			active.push( visitor_id );
-			util.remove( inactive, visitor_id );
-
-			// Update
-			this.activeEmployees = _.uniq( active );
-			this.inactiveEmployees = inactive;
-			break;
-		case 'G':
-			active = this.activeGuests;
-			inactive = this.inactiveGuests;
-
-			// Update the arrays
-			active.push( visitor_id );
-			util.remove( inactive, visitor_id );
-
-			// Update
-			this.activeGuests = _.uniq( active );
-			this.inactiveGuests = inactive;
-			break;
-		default:
-			return false;
-	}
-=======
 	var active = this.activeVisitors,
 		inactive = this.inactiveVisitors;
 
@@ -132,7 +101,6 @@
 	// Update
 	this.activeVisitors = _.uniq( active );
 	this.inactiveVisitors = inactive;
->>>>>>> 2a210665
 
 	return true;
 };
@@ -149,19 +117,7 @@
 	// Get the ID of the name from the dictionary
 	var visitor_id = this.visitorID( name );
 
-<<<<<<< HEAD
-	switch( type ) {
-		case 'E':
-			return _.contains( this.activeEmployees, visitor_id );
-		case 'G':
-			return _.contains( this.activeGuests, visitor_id );
-			break;
-		default:
-			return false;
-	}
-=======
 	return _.contains( this.activeVisitors, visitor_id );
->>>>>>> 2a210665
 };
 
 /**
