--- conflicted
+++ resolved
@@ -131,10 +131,6 @@
 		}
 	}
 
-<<<<<<< HEAD
-	// Make sure a logfile is specified
-	if ( undefined === append_query.file ) {
-=======
 	// Make sure the key is valid
 	if ( null === append_query.key || /[^(a-zA-Z0-9)]/gi.test( append_query.key ) ) {
 		return append_query;
@@ -142,7 +138,6 @@
 
 	// Validate logfile
 	if ( null === append_query.file || /[^(a-zA-Z0-9_\.\/)]/g.test( append_query.file ) ) {
->>>>>>> 2a210665
 		return append_query;
 	}
 
